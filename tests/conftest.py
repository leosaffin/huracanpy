import pytest

import datetime
from collections import namedtuple

import cftime
import numpy as np
import xarray as xr

import huracanpy


@pytest.fixture()
def tracks_csv():
    return huracanpy.load(huracanpy.example_csv_file)


@pytest.fixture()
<<<<<<< HEAD
def tracks_with_extra_coord(tracks_csv):
    # Test that the same results apply if a variable has an additional dimension to the
    # time/track_id dimension (e.g. if each point had a profile on pressure levels)
    # Most functions should work fine but using pandas can cause the data to be
    # broadcast across the dimensions to be able to represent it as 1d
    return tracks_csv.assign(
        thing=(
            (
                ("record", "level"),
                np.array(
                    [np.ones_like(tracks_csv.lon), np.ones_like(tracks_csv.lon) * 2],
                ).T,
            )
        )
    )
=======
def tracks_year():
    return huracanpy.load(huracanpy.example_year_file)


@pytest.fixture()
def tracks_year_cftime():
    tracks = huracanpy.load(huracanpy.example_year_file)
    time = [
        cftime.datetime(t.dt.year, t.dt.month, t.dt.day, t.dt.hour) for t in tracks.time
    ]
    tracks["time"] = ("record", time)
    return tracks
>>>>>>> 0eb83d26


@pytest.fixture()
def tracks_minus180_plus180():
    return xr.Dataset(
        dict(
            track_id=np.zeros(24),
            time=[datetime.datetime(2000, 1, 1, n) for n in range(24)],
            lon=np.linspace(-180, 180, 24),
            lat=np.linspace(-90, 90, 24),
        )
    )


@pytest.fixture()
def tracks_0_360():
    return xr.Dataset(
        dict(
            track_id=np.zeros(24),
            time=[datetime.datetime(2000, 1, 1, n) for n in range(24)],
            lon=np.linspace(-180, 180, 24) % 360,
            lat=np.linspace(-90, 90, 24),
        )
    )


coords = namedtuple("coords", ["lon", "lat"])


@pytest.fixture()
def tracks_as_list():
    return coords(lon=[0, 20], lat=[0, 0])


@pytest.fixture()
def tracks_as_point():
    return coords(lon=0.0, lat=0.0)<|MERGE_RESOLUTION|>--- conflicted
+++ resolved
@@ -16,7 +16,6 @@
 
 
 @pytest.fixture()
-<<<<<<< HEAD
 def tracks_with_extra_coord(tracks_csv):
     # Test that the same results apply if a variable has an additional dimension to the
     # time/track_id dimension (e.g. if each point had a profile on pressure levels)
@@ -32,7 +31,9 @@
             )
         )
     )
-=======
+
+
+@pytest.fixture()
 def tracks_year():
     return huracanpy.load(huracanpy.example_year_file)
 
@@ -45,7 +46,6 @@
     ]
     tracks["time"] = ("record", time)
     return tracks
->>>>>>> 0eb83d26
 
 
 @pytest.fixture()

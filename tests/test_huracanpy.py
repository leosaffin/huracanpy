--- conflicted
+++ resolved
@@ -1,4 +1,3 @@
-import numpy.exceptions
 import pytest
 import numpy as np
 
@@ -8,25 +7,16 @@
 @pytest.mark.parametrize(
     "filename, kwargs, nvars, ncoords, npoints, ntracks",
     [
-<<<<<<< HEAD
         (huracanpy.example_TRACK_file, dict(source="TRACK"), 35, 0, 46, 2),
         (huracanpy.example_TRACK_tilt_file, dict(source="TRACK.tilt"), 3, 1, 46, 2),
-        (huracanpy.example_csv_file, dict(), 13, 1, 99, 3),
-        (huracanpy.example_parquet_file, dict(), 13, 1, 99, 3),
-        (huracanpy.example_TRACK_netcdf_file, dict(), 20, 17, 4580, 86),
-        (huracanpy.example_TE_file, dict(source="tempestextremes"), 8, 0, 210, 8),
-=======
-        (huracanpy.example_TRACK_file, dict(tracker="TRACK"), 35, 0, 46, 2),
-        (huracanpy.example_TRACK_tilt_file, dict(tracker="TRACK.tilt"), 3, 1, 46, 2),
         (huracanpy.example_csv_file, dict(), 13, 0, 99, 3),
         (huracanpy.example_parquet_file, dict(), 13, 0, 99, 3),
         (huracanpy.example_TRACK_netcdf_file, dict(), 20, 17, 4580, 86),
-        (huracanpy.example_TE_file, dict(tracker="tempestextremes"), 8, 0, 210, 8),
+        (huracanpy.example_TE_file, dict(source="tempestextremes"), 8, 0, 210, 8),
         # (huracanpy.example_CHAZ_file, dict(tracker="CHAZ"), 9, 3, 1078, 20),
         # (huracanpy.example_MIT_file, dict(tracker="MIT"), 8, 4, 2138, 20),
         (None, dict(tracker="ibtracs", ibtracs_subset="wmo"), 8, 0, 139416, 4380),
         (None, dict(tracker="ibtracs", ibtracs_subset="usa"), 10, 0, 118882, 4072),
->>>>>>> 73c23f8a
     ],
 )
 def test_load(filename, kwargs, nvars, ncoords, npoints, ntracks):
@@ -70,12 +60,8 @@
     ],
 )
 @pytest.mark.parametrize("extension", ["csv", "nc"])
-<<<<<<< HEAD
-def test_save(filename, source, extension, tmp_path):
-=======
 @pytest.mark.parametrize("muddle", [False, True])
-def test_save(filename, tracker, extension, muddle, tmp_path):
->>>>>>> 73c23f8a
+def test_save(filename, source, extension, muddle, tmp_path):
     if extension == "csv" and (
         filename == huracanpy.example_TRACK_tilt_file
         or filename == huracanpy.example_TRACK_netcdf_file
@@ -85,17 +71,12 @@
             " dataframe leads to having rows equal to the product of the dimensions"
             " even though the dimensions cover different variables"
         )
-<<<<<<< HEAD
     data = huracanpy.load(filename, source=source)
-=======
-    data = huracanpy.load(filename, tracker=tracker)
 
     # Check that save/load gives the same result when the track_id is not monotonic
     # Caused an issue because they got sorted before
     if muddle:
         data = data.sortby("track_id", ascending=False)
-
->>>>>>> 73c23f8a
     # Copy the data because save modifies the dataset at the moment
     huracanpy.save(data.copy(), str(tmp_path / f"tmp_file.{extension}"))
 
@@ -119,24 +100,6 @@
         else:
             assert (data[var].data == data_[var].data).all()
 
-<<<<<<< HEAD
-@pytest.mark.parametrize(
-    "subset,length",
-    [
-        ("wmo", 8),
-        ("usa", 10),
-    ],
-)
-def test_ibtracs_offline(subset, length):
-    ib = huracanpy.load(source="ibtracs", ibtracs_subset=subset)
-    assert ib.season.min() == 1980
-    assert (
-        len(ib.time) > 0
-    )  # Can't assert on dataset length, because it might change with updates.
-    assert len(ib) == length
-    assert len(ib.coords) == 1
-=======
     assert len(data.attrs) == len(data_.attrs)
     for attr in data.attrs:
-        assert data.attrs[attr] == data_.attrs[attr]
->>>>>>> 73c23f8a
+        assert data.attrs[attr] == data_.attrs[attr]
--- conflicted
+++ resolved
@@ -1,9 +1,10 @@
 """Huracanpy module for plots"""
 
-<<<<<<< HEAD
+__all__ = ["plot_tracks_basic", "plot_density"]
+
 from .tracks import plot_tracks_basic
 from .density import plot_density
-=======
+
 import numpy as np
 import matplotlib.pyplot as plt
 from matplotlib.collections import LineCollection
@@ -177,5 +178,4 @@
     if autoscale:
         ax.autoscale()
 
-    return lc
->>>>>>> bb572cb0
+    return lc
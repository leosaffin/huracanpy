--- conflicted
+++ resolved
@@ -1,14 +1,9 @@
 """Huracanpy module for plots"""
 
-<<<<<<< HEAD
-__all__ = ["plot_tracks_basic", "plot_density", "venn"]
-=======
-__all__ = ["plot_tracks_basic", "plot_density", "fancyline"]
->>>>>>> 2845c540
+__all__ = ["plot_tracks_basic", "plot_density", "fancyline", "venn"]
 
 from ._fancyline import fancyline
 from .tracks import plot_tracks_basic
-<<<<<<< HEAD
 from .density import plot_density
 from .venn import venn
 
@@ -185,7 +180,4 @@
     if autoscale:
         ax.autoscale()
 
-    return lc
-=======
-from .density import plot_density
->>>>>>> 2845c540
+    return lc
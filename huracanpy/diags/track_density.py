--- conflicted
+++ resolved
@@ -28,28 +28,17 @@
         Histogram representing number of point per bin per season.
 
     """
-<<<<<<< HEAD
-    
+
     # compute 2D histogram
-    x = np.arange(0, 360+bin_size, bin_size)
-    y = np.arange(-90, 90+bin_size, bin_size)
-    H, X, Y = np.histogram2d(lon, lat, bins = [x, y])
-    # Turn into xarray
-    da = xr.DataArray(H, dims = ["lon", "lat"], coords = {"lon":(X[:-1]+X[1:])/2, "lat":(Y[:-1]+Y[1:])/2})
-    # Format
-    da = da.transpose()/N_seasons
-    return da
-=======
-
     x = np.arange(0, 360 + bin_size, bin_size)
     y = np.arange(-90, 90 + bin_size, bin_size)
     H, X, Y = np.histogram2d(lon, lat, bins=[x, y])
-    da = xr.Dataset(
-        dict(hist2d=(["lon", "lat"], np.array(H))),
-        coords=dict(
-            lon=(["lon"], (X[:-1] + X[1:]) / 2), lat=(["lat"], (Y[:-1] + Y[1:]) / 2)
-        ),
-    ).hist2d
-    da = da / N_seasons
-    return da.where(da != 0).T
->>>>>>> bb572cb0
+    # Turn into xarray
+    da = xr.DataArray(
+        H,
+        dims=["lon", "lat"],
+        coords={"lon": (X[:-1] + X[1:]) / 2, "lat": (Y[:-1] + Y[1:]) / 2},
+    )
+    # Format
+    da = da.transpose() / N_seasons
+    return da
--- conflicted
+++ resolved
@@ -1,10 +1,6 @@
-<<<<<<< HEAD
 """ Huracanpy module for tracks diagnostics """
 
 from . import track_density
 from . import track_stats
 from . import translation_speed
-from . import lifecycle
-=======
-"""Huracanpy module for tracks diagnostics"""
->>>>>>> 957437f9
+from . import lifecycle
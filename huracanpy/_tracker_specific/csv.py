--- conflicted
+++ resolved
@@ -4,39 +4,8 @@
 
 import pandas as pd
 
-<<<<<<< HEAD
+
 from .. import utils
-=======
-
-def get_time(year, month, day, hour):
-    """
-    Get np.datetime64 array corresponding to year, month, day and hour arrays
-
-    Parameters
-    ----------
-    year (np.array or pd.Series)
-    month (np.array or pd.Series)
-    day (np.array or pd.Series)
-    hour (np.array or pd.Series)
-
-    Returns
-    -------
-    np.array or pd.Series
-        The corresponding np.datetime64
-    """
-    time = pd.to_datetime(
-        year.astype(str)
-        + "-"
-        + month.astype(str)
-        + "-"
-        + day.astype(str)
-        + " "
-        + hour.astype(str)
-        + ":00"
-    )
-    return time
-
->>>>>>> 957437f9
 
 def load(
     filename,
@@ -68,28 +37,13 @@
     )  # Rename lon & lat columns if necessary
 
     ## Geographical attributes
-<<<<<<< HEAD
     tracks.loc[tracks.lon < 0, "lon"] += 360 # Longitude are converted to [0,360] if necessary
 
     ## Time attribute
     if "time" not in tracks.columns :
         tracks["time"] = utils.time.get_time(tracks.year, tracks.month, tracks.day, tracks.hour)
     else :
-=======
-    tracks.loc[tracks.lon < 0, "lon"] += (
-        360  # Longitude are converted to [0,360] if necessary
-    )
-    # TODO : Move it (^) to the wrapper level ?
-    # tracks["hemisphere"] = np.where(tracks.lat > 0, "N", "S")
-    # TODO : Determine basin (wrapper level?)
-
-    ## Time attribute
-    if "time" not in tracks.columns:
-        tracks["time"] = get_time(tracks.year, tracks.month, tracks.day, tracks.hour)
-    else:
->>>>>>> 957437f9
         tracks["time"] = pd.to_datetime(tracks.time)
-    # TODO : Determine season (wrapper level?)
 
     # Output xr dataset
     return tracks.to_xarray().rename({"index": "obs"})
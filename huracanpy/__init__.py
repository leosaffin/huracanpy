"""huracanpy - A python package for working with various forms of feature tracking data"""

__version__ = "0.1.0"
__author__ = "Leo Saffin <l.saffin@reading.ac.uk>, Stella Bourdin <stella.bourdin@physics.ox.ac.uk>, Kelvin Ng "
__all__ = ["load", "save", "utils", "diags", "plot", "data"]

import pathlib

from . import utils
from .load import load
from .save import save
from . import diags
from . import plot
from . import data


here = pathlib.Path(__file__).parent
testdata_dir = here / "example_data"

example_TRACK_file = str(
    testdata_dir / "tr_trs_pos.2day_addT63vor_addmslp_add925wind_add10mwind.tcident.new"
)

example_csv_file = str(testdata_dir / "sample.csv")

example_year_file = str(testdata_dir / "ERA5_1996_UZ.csv")

example_TRACK_netcdf_file = str(
    testdata_dir
    / "tr_trs_pos.2day_addT63vor_addmslp_add925wind_add10mwind.tcident.new.nc"
<<<<<<< HEAD
)


def load(filename, tracker=None, add_info=False, **kwargs):
    """

    Parameters
    ----------
    filename : str
    tracker : str
    add_info : bool, default=False
    **kwargs

    Returns
    -------
    xarray.Dataset

    """
    # If tracker is not given, try to derive the right function from the file extension
    if tracker is None:
        if filename.split(".")[-1] == "csv":
            data = csv.load(filename)
        elif filename.split(".")[-1] == "nc":
            data = netcdf.load(filename, **kwargs)
        else:
            raise ValueError(f"{tracker} is set to None and file type is not detected")

    # If tracker is given, use the relevant function
    else:
        if tracker.lower() == "track":
            data = TRACK.load(filename, **kwargs)
        elif tracker.lower() in ["csv", "te", "tempestextremes", "uz"]:
            data = csv.load(filename)
        else:
            raise ValueError(f"Tracker {tracker} unsupported or misspelled")

    if add_info:  # TODO : Manage potentially different variable names
        data["hemisphere"] = utils.geography.get_hemisphere(data.lat)
        data["basin"] = utils.geography.get_basin(data.lon, data.lat)
        data["season"] = utils.time.get_season(data.track_id, data.lat, data.time)
        if "wind10" in list(data.keys()):  # If 'wind10' is in the attributes
            data["sshs"] = utils.category.get_sshs_cat(data.wind10)
        if "slp" in list(data.keys()):  # If 'slp' is in the attributes
            data["pres_cat"] = utils.category.get_pressure_cat(data.slp)

    return data


def save(dataset, filename):
    """

    Parameters
    ----------
    dataset : xarray.Dataset
    filename : str

    Returns
    -------
    None

    """
    if filename.split(".")[-1] == "nc":
        netcdf.save(dataset, filename)
    elif filename.split(".")[-1] == "csv":
        dataset.to_dataframe().to_csv(filename, index=False)
    else:
        raise NotImplementedError(
            "File format not recognized. Please use one of {.nc, .csv}"
        )
=======
)
>>>>>>> e217a327
<|MERGE_RESOLUTION|>--- conflicted
+++ resolved
@@ -28,76 +28,4 @@
 example_TRACK_netcdf_file = str(
     testdata_dir
     / "tr_trs_pos.2day_addT63vor_addmslp_add925wind_add10mwind.tcident.new.nc"
-<<<<<<< HEAD
-)
-
-
-def load(filename, tracker=None, add_info=False, **kwargs):
-    """
-
-    Parameters
-    ----------
-    filename : str
-    tracker : str
-    add_info : bool, default=False
-    **kwargs
-
-    Returns
-    -------
-    xarray.Dataset
-
-    """
-    # If tracker is not given, try to derive the right function from the file extension
-    if tracker is None:
-        if filename.split(".")[-1] == "csv":
-            data = csv.load(filename)
-        elif filename.split(".")[-1] == "nc":
-            data = netcdf.load(filename, **kwargs)
-        else:
-            raise ValueError(f"{tracker} is set to None and file type is not detected")
-
-    # If tracker is given, use the relevant function
-    else:
-        if tracker.lower() == "track":
-            data = TRACK.load(filename, **kwargs)
-        elif tracker.lower() in ["csv", "te", "tempestextremes", "uz"]:
-            data = csv.load(filename)
-        else:
-            raise ValueError(f"Tracker {tracker} unsupported or misspelled")
-
-    if add_info:  # TODO : Manage potentially different variable names
-        data["hemisphere"] = utils.geography.get_hemisphere(data.lat)
-        data["basin"] = utils.geography.get_basin(data.lon, data.lat)
-        data["season"] = utils.time.get_season(data.track_id, data.lat, data.time)
-        if "wind10" in list(data.keys()):  # If 'wind10' is in the attributes
-            data["sshs"] = utils.category.get_sshs_cat(data.wind10)
-        if "slp" in list(data.keys()):  # If 'slp' is in the attributes
-            data["pres_cat"] = utils.category.get_pressure_cat(data.slp)
-
-    return data
-
-
-def save(dataset, filename):
-    """
-
-    Parameters
-    ----------
-    dataset : xarray.Dataset
-    filename : str
-
-    Returns
-    -------
-    None
-
-    """
-    if filename.split(".")[-1] == "nc":
-        netcdf.save(dataset, filename)
-    elif filename.split(".")[-1] == "csv":
-        dataset.to_dataframe().to_csv(filename, index=False)
-    else:
-        raise NotImplementedError(
-            "File format not recognized. Please use one of {.nc, .csv}"
-        )
-=======
-)
->>>>>>> e217a327
+)
--- conflicted
+++ resolved
@@ -30,9 +30,7 @@
 )
 
 
-<<<<<<< HEAD
 def load(filename, tracker=None, add_info = False, **kwargs):
-
     # If tracker is not given, try to derive the right function from the file extension
     if (tracker == None):
         if filename.split(".")[-1] == "csv":
@@ -40,30 +38,15 @@
         elif filename.split(".")[-1] == "nc":
             data = netcdf.load(filename, **kwargs)
         else :
-=======
-def load(filename, tracker=None, **kwargs):
-    # If tracker is not given, try to derive the right function from the file extension
-    if tracker is None:
-        if filename[-3:] == "csv":
-            return csv.load(filename)
-        elif filename.split(".")[-1] == "nc":
-            return netcdf.load(filename, **kwargs)
-        else:
->>>>>>> 957437f9
             raise ValueError(f"{tracker} is set to None and file type is not detected")
 
     # If tracker is given, use the relevant function
     else:
         if tracker.lower() == "track":
-<<<<<<< HEAD
+
             data = TRACK.load(filename, **kwargs)
         elif tracker.lower() in ["csv", "te", "tempestextremes", "uz"]  :
             data = csv.load(filename)
-=======
-            return TRACK.load(filename, **kwargs)
-        elif tracker.lower() in ["csv", "te", "tempestextremes", "uz"]:
-            return csv.load(filename)
->>>>>>> 957437f9
         else:
             raise ValueError(f"Tracker {tracker} unsupported or misspelled")
             

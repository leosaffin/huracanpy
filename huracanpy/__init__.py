--- conflicted
+++ resolved
@@ -6,12 +6,8 @@
 
 import pathlib
 
-<<<<<<< HEAD
 from ._tracker_specific import TRACK, csv, netcdf
-=======
-from ._tracker_specific import TRACK, csv
 from . import utils
->>>>>>> 54040c33
 
 
 here = pathlib.Path(__file__).parent
@@ -31,38 +27,28 @@
 
 
 def load(filename, tracker=None, **kwargs):
-<<<<<<< HEAD
-    if filename.split(".")[-1] == "nc":
-        return netcdf.load(filename, **kwargs)
 
-    if tracker.lower() == "track":
-        return TRACK.load(filename, **kwargs)
-    if tracker.lower() in ["csv", "te", "tempestextremes", "uz"]:
-        return csv.load(filename)
-    else:
-        raise ValueError(f"Tracker {tracker} unsupported or misspelled")
+    # If tracker is not given, try to derive the right function from the file extension
+    if (tracker == None):
+        if filename[-3:] == "csv":
+            return csv.load(filename)
+        elif filename.split(".")[-1] == "nc":
+            return netcdf.load(filename, **kwargs)
+        else :
+            raise ValueError(f"{tracker} is set to None and file type is not detected")
+
+    # If tracker is given, use the relevant function
+    else :
+        if tracker.lower() == "track":
+            return TRACK.load(filename, **kwargs)
+        elif tracker.lower() in ["csv", "te", "tempestextremes", "uz"]  :
+            return csv.load(filename)
+        else:
+            raise ValueError(f"Tracker {tracker} unsupported or misspelled")
 
 
 def save(dataset, filename):
     if filename.split(".")[-1] == "nc":
         netcdf.save(dataset, filename)
     else:
-        raise NotImplementedError("CSV-style saving not implemented yet")
-=======
-
-    # If tracker is not given, try to derive the right function from the file extension
-    if (tracker == None):
-        if filename[-3:] == "csv":
-            return csv.load(filename)
-        else : 
-            raise ValueError(f"{tracker} is set to None and file type is not detected")
-    
-    # If tracker is given, use the relevant function
-    else :
-        if tracker.lower() == "track":
-            return TRACK.load(filename, **kwargs)    
-        elif tracker.lower() in ["csv", "te", "tempestextremes", "uz"]  :
-            return csv.load(filename)
-        else:
-            raise ValueError(f"Tracker {tracker} unsupported or misspelled")
->>>>>>> 54040c33
+        raise NotImplementedError("CSV-style saving not implemented yet")
<<<<<<< HEAD
"""
Utils related to geographical attributes
"""

import numpy as np
import xarray as xr
import pandas as pd
from shapely.geometry import Polygon, MultiPolygon, Point
import geopandas as gpd

from ._basins import basins_def

def get_hemisphere(lat):
    """
    Function to detect which hemisphere each point corresponds to

    Parameters
    ----------
    lat : xr.DataArray

    Returns
    -------
    xarray.DataArray
        The hemisphere series. 
        You can append it to your tracks by running tracks["hemisphere"] = get_hemisphere(tracks)
    """
    
    H = np.where(lat >= 0, "N", "S")
    return xr.DataArray(H, dims = "obs", coords = {"obs":lat.obs})

def get_basin(lon, lat, convention = "WMO"):
    """
    Function to determine the basin of each point, according to the selected convention.

    Parameters
    ----------
    lon : xr.DataArray 
        Longitude series
    lat : xr.DataArray
        Latitude series
    convention : str
        Name of the basin convention you want to use. 
            * WMO 

    Returns
    -------
    xarray.DataArray
        The basin series. 
        You can append it to your tracks by running tracks["basin"] = get_basin(tracks)
    """
    
    B = basins_def[convention] # Select GeoDataFrame for the convention
    points = pd.DataFrame(dict(coords = list(zip(lon.values, lat.values)))) # Create dataframe of points coordinates
    points = gpd.GeoDataFrame(points.coords.apply(Point), geometry="coords", crs=B.crs) # Transform into Points within a GeoDataFrame
    basin = gpd.tools.sjoin(points, B, how="left" # Identify basins
                            ).reset_index().groupby("index").first( # Deal with points at borders
                            ).index_right # Select basin names
    return xr.DataArray(basin, dims = "obs", coords = {"obs":lon.obs})
=======
"""
Utils related to geographical attributes
"""

import numpy as np
import xarray as xr
import pandas as pd
from shapely.geometry import Point
import geopandas as gpd

from ._basins import basins_def


def get_hemisphere(tracks):
    """
    Function to detect which hemisphere each point corresponds to

    Parameters
    ----------
    tracks : xr.Dataset
        tracks dataset obtained with the `load`function.

    Returns
    -------
    xarray.DataArray
        The hemisphere series.
        You can append it to your tracks by running tracks["hemisphere"] = get_hemisphere(tracks)
    """

    H = np.where(tracks.lat >= 0, "N", "S")
    return xr.DataArray(H, dims="obs", coords={"obs": tracks.obs})


def get_basin(tracks, convention="WMO"):
    """
    Function to determine the basin of each point, according to the selected convention.

    Parameters
    ----------
    tracks : xr.Dataset
        tracks dataset obtained with the `load`function.
    convention : str
        Name of the basin convention you want to use.
            * WMO

    Returns
    -------
    xarray.DataArray
        The basin series.
        You can append it to your tracks by running tracks["basin"] = get_basin(tracks)
    """

    B = basins_def[convention]  # Select GeoDataFrame for the convention
    points = pd.DataFrame(
        dict(coords=list(zip(tracks.lon.values, tracks.lat.values)))
    )  # Create dataframe of points coordinates
    points = gpd.GeoDataFrame(
        points.coords.apply(Point), geometry="coords", crs=B.crs
    )  # Transform into Points within a GeoDataFrame
    basin = (
        gpd.tools.sjoin(
            points,
            B,
            how="left",  # Identify basins
        )
        .reset_index()
        .groupby("index")
        .first(  # Deal with points at borders
        )
        .index_right
    )  # Select basin names
    return xr.DataArray(basin, dims="obs", coords={"obs": tracks.obs})
>>>>>>> 957437f9
<|MERGE_RESOLUTION|>--- conflicted
+++ resolved
@@ -1,4 +1,3 @@
-<<<<<<< HEAD
 """
 Utils related to geographical attributes
 """
@@ -56,78 +55,4 @@
     basin = gpd.tools.sjoin(points, B, how="left" # Identify basins
                             ).reset_index().groupby("index").first( # Deal with points at borders
                             ).index_right # Select basin names
-    return xr.DataArray(basin, dims = "obs", coords = {"obs":lon.obs})
-=======
-"""
-Utils related to geographical attributes
-"""
-
-import numpy as np
-import xarray as xr
-import pandas as pd
-from shapely.geometry import Point
-import geopandas as gpd
-
-from ._basins import basins_def
-
-
-def get_hemisphere(tracks):
-    """
-    Function to detect which hemisphere each point corresponds to
-
-    Parameters
-    ----------
-    tracks : xr.Dataset
-        tracks dataset obtained with the `load`function.
-
-    Returns
-    -------
-    xarray.DataArray
-        The hemisphere series.
-        You can append it to your tracks by running tracks["hemisphere"] = get_hemisphere(tracks)
-    """
-
-    H = np.where(tracks.lat >= 0, "N", "S")
-    return xr.DataArray(H, dims="obs", coords={"obs": tracks.obs})
-
-
-def get_basin(tracks, convention="WMO"):
-    """
-    Function to determine the basin of each point, according to the selected convention.
-
-    Parameters
-    ----------
-    tracks : xr.Dataset
-        tracks dataset obtained with the `load`function.
-    convention : str
-        Name of the basin convention you want to use.
-            * WMO
-
-    Returns
-    -------
-    xarray.DataArray
-        The basin series.
-        You can append it to your tracks by running tracks["basin"] = get_basin(tracks)
-    """
-
-    B = basins_def[convention]  # Select GeoDataFrame for the convention
-    points = pd.DataFrame(
-        dict(coords=list(zip(tracks.lon.values, tracks.lat.values)))
-    )  # Create dataframe of points coordinates
-    points = gpd.GeoDataFrame(
-        points.coords.apply(Point), geometry="coords", crs=B.crs
-    )  # Transform into Points within a GeoDataFrame
-    basin = (
-        gpd.tools.sjoin(
-            points,
-            B,
-            how="left",  # Identify basins
-        )
-        .reset_index()
-        .groupby("index")
-        .first(  # Deal with points at borders
-        )
-        .index_right
-    )  # Select basin names
-    return xr.DataArray(basin, dims="obs", coords={"obs": tracks.obs})
->>>>>>> 957437f9
+    return xr.DataArray(basin, dims = "obs", coords = {"obs":lon.obs})
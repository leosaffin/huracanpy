--- conflicted
+++ resolved
@@ -1,14 +1,7 @@
-<<<<<<< HEAD
-""" Huracanpy module for useful auxilliary functions """
+"""Huracanpy module for useful auxilliary functions"""
+
+__all__ = ["geography", "category", "time"]
 
 from . import geography
 from . import category
-from . import time
-=======
-"""Huracanpy module for useful auxilliary functions"""
-
-__all__ = ["geography", "category"]
-
-from . import geography
-from . import category
->>>>>>> 957437f9
+from . import time